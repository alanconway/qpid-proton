--- conflicted
+++ resolved
@@ -292,10 +292,7 @@
   src/object/map.c
   src/object/string.c
   src/object/iterator.c
-<<<<<<< HEAD
-=======
   src/object/record.c
->>>>>>> 1781b4e9
 
   src/util.c
   src/url.c
@@ -314,10 +311,7 @@
   src/dispatcher/dispatcher.c
   src/engine/engine.c
   src/events/event.c
-<<<<<<< HEAD
-=======
   src/transport/autodetect.c
->>>>>>> 1781b4e9
   src/transport/transport.c
   src/message/message.c
   src/sasl/sasl.c
@@ -505,23 +499,6 @@
 add_subdirectory(src/tests)
 
 # python test: tests/python/proton-test
-<<<<<<< HEAD
-set (py_root "${pn_test_root}/python")
-set (py_src "${CMAKE_CURRENT_SOURCE_DIR}/bindings/python")
-set (py_bin "${CMAKE_CURRENT_BINARY_DIR}/bindings/python")
-set (py_bld "${CMAKE_CURRENT_BINARY_DIR}${bld_suffix}") # For windows
-set (app_path "${pn_test_bin}/tools/apps/c${bld_suffix}")
-set (app_path "${app_path}:${pn_test_root}/tools/apps/python")
-set_path (py_path "${py_bin}:${py_bld}:${app_path}:$ENV{PATH}")
-set_path (py_pythonpath "${py_root}:${py_src}:${py_bin}:${py_bld}|$ENV{PYTHONPATH}")
-if (CMAKE_SYSTEM_NAME STREQUAL Windows)
-  set_path (py_pythonpath "${py_bin}${bld_suffix}:${py_pythonpath}")
-endif (CMAKE_SYSTEM_NAME STREQUAL Windows)
-add_test (python-test ${PYTHON_EXECUTABLE} ${env_py}
-         "PATH=${py_path}" "PYTHONPATH=${py_pythonpath}" ${VALGRIND_ENV}
-         ${PYTHON_EXECUTABLE} "${py_root}/proton-test")
-set_tests_properties(python-test PROPERTIES PASS_REGULAR_EXPRESSION "Totals: .* 0 failed")
-=======
 if (BUILD_PYTHON)
   set (py_root "${pn_test_root}/python")
   set (py_src "${CMAKE_CURRENT_SOURCE_DIR}/bindings/python")
@@ -539,7 +516,6 @@
             ${PYTHON_EXECUTABLE} "${py_root}/proton-test")
   set_tests_properties(python-test PROPERTIES PASS_REGULAR_EXPRESSION "Totals: .* 0 failed")
 endif (BUILD_PYTHON)
->>>>>>> 1781b4e9
 
 find_program(RUBY_EXE "ruby")
 if (RUBY_EXE)
